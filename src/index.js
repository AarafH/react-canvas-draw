import React, { PureComponent } from "react";
import PropTypes from "prop-types";
import { LazyBrush } from "lazy-brush";
import { Catenary } from "catenary-curve";

import ResizeObserver from "resize-observer-polyfill";

import CoordinateSystem, { IDENTITY } from "./coordinateSystem";
import drawImage from "./drawImage";
import { DefaultState } from "./interactionStateMachine";
import makePassiveEventOption from "./makePassiveEventOption";

function midPointBtw(p1, p2) {
  return {
    x: p1.x + (p2.x - p1.x) / 2,
    y: p1.y + (p2.y - p1.y) / 2
  };
}

const canvasStyle = {
  display: "block",
  position: "absolute"
};

const canvasTypes = [
  {
    name: "interface",
    zIndex: 15
  },
  {
    name: "drawing",
    zIndex: 11
  },
  {
    name: "temp",
    zIndex: 12
  },
  {
    name: "grid",
    zIndex: 10
  }
];

const dimensionsPropTypes = PropTypes.oneOfType([
  PropTypes.number,
  PropTypes.string
]);

const boundsProp = PropTypes.shape({
  min: PropTypes.number.isRequired,
  max: PropTypes.number.isRequired,
});

export default class CanvasDraw extends PureComponent {
  static propTypes = {
    onChange: PropTypes.func,
    loadTimeOffset: PropTypes.number,
    lazyRadius: PropTypes.number,
    brushRadius: PropTypes.number,
    brushColor: PropTypes.string,
    catenaryColor: PropTypes.string,
    gridColor: PropTypes.string,
    backgroundColor: PropTypes.string,
    hideGrid: PropTypes.bool,
    canvasWidth: dimensionsPropTypes,
    canvasHeight: dimensionsPropTypes,
    disabled: PropTypes.bool,
    imgSrc: PropTypes.string,
    saveData: PropTypes.string,
    immediateLoading: PropTypes.bool,
    hideInterface: PropTypes.bool,
<<<<<<< HEAD
    gridSizeX: PropTypes.number,
    gridSizeY: PropTypes.number,
    gridLineWidth: PropTypes.number,
    hideGridX: PropTypes.bool,
    hideGridY: PropTypes.bool,
=======
    enablePanAndZoom: PropTypes.bool,
    mouseZoomFactor: PropTypes.number,
    zoomExtents: boundsProp,
    clampLinesToDocument: PropTypes.bool,
>>>>>>> aeb2d1dd
  };

  static defaultProps = {
    onChange: null,
    loadTimeOffset: 5,
    lazyRadius: 12,
    brushRadius: 10,
    brushColor: "#444",
    catenaryColor: "#0a0302",
    gridColor: "rgba(150,150,150,0.17)",
    backgroundColor: "#FFF",
    hideGrid: false,
    canvasWidth: 400,
    canvasHeight: 400,
    disabled: false,
    imgSrc: "",
    saveData: "",
    immediateLoading: false,
    hideInterface: false,
<<<<<<< HEAD
    gridSizeX: 25,
    gridSizeY: 25,
    gridLineWidth: 0.5,
    hideGridX: false,
    hideGridY: false,
=======
    enablePanAndZoom: false,
    mouseZoomFactor: 0.01,
    zoomExtents: { min: 0.33, max: 3 },
    clampLinesToDocument: false,
>>>>>>> aeb2d1dd
  };

  ///// public API /////////////////////////////////////////////////////////////

  constructor(props) {
    super(props);

    this.canvas = {};
    this.ctx = {};

    this.catenary = new Catenary();

    this.points = [];
    this.lines = [];
    this.erasedLines = [];

    this.mouseHasMoved = true;
    this.valuesChanged = true;
    this.isDrawing = false;
    this.isPressing = false;
    this.deferRedrawOnViewChange = false;

    this.interactionSM = new DefaultState();
    this.coordSystem = new CoordinateSystem({
      scaleExtents: props.zoomExtents,
      documentSize: { width: props.canvasWidth, height: props.canvasHeight }
    });
    this.coordSystem.attachViewChangeListener(this.applyView.bind(this));
  }

  undo = () => {
    let lines = [];
    if (this.lines.length) {
      lines = this.lines.slice(0, -1);
    } else if (this.erasedLines.length) {
      lines = this.erasedLines.pop();
    }
    this.clearExceptErasedLines();
    this.simulateDrawingLines({ lines, immediate: true });
    this.triggerOnChange();
  };

  eraseAll = () => {
    this.erasedLines.push([ ...this.lines ]);
    this.clearExceptErasedLines();
    this.triggerOnChange();
  };

  clear = () => {
    this.erasedLines = [];
    this.clearExceptErasedLines();
    this.resetView();
  };

  resetView = () => {
    return this.coordSystem.resetView();
  };

  setView = (view) => {
    return this.coordSystem.setView(view);
  };

  getSaveData = () => {
    // Construct and return the stringified saveData object
    return JSON.stringify({
      lines: this.lines,
      width: this.props.canvasWidth,
      height: this.props.canvasHeight
    });
  };

  loadSaveData = (saveData, immediate = this.props.immediateLoading) => {
    if (typeof saveData !== "string") {
      throw new Error("saveData needs to be of type string!");
    }

    const { lines, width, height } = JSON.parse(saveData);

    if (!lines || typeof lines.push !== "function") {
      throw new Error("saveData.lines needs to be an array!");
    }

    this.clear();

    if (
      width === this.props.canvasWidth &&
      height === this.props.canvasHeight
    ) {
      this.simulateDrawingLines({
        lines,
        immediate
      });
    } else {
      // we need to rescale the lines based on saved & current dimensions
      const scaleX = this.props.canvasWidth / width;
      const scaleY = this.props.canvasHeight / height;
      const scaleAvg = (scaleX + scaleY) / 2;

      this.simulateDrawingLines({
        lines: lines.map(line => ({
          ...line,
          points: line.points.map(p => ({
            x: p.x * scaleX,
            y: p.y * scaleY
          })),
          brushRadius: line.brushRadius * scaleAvg
        })),
        immediate
      });
    }
  };

  ///// private API ////////////////////////////////////////////////////////////

  ///// React Lifecycle

  componentDidMount() {
    this.lazy = new LazyBrush({
      radius: this.props.lazyRadius * window.devicePixelRatio,
      enabled: true,
      initialPoint: {
        x: window.innerWidth / 2,
        y: window.innerHeight / 2
      }
    });
    this.chainLength = this.props.lazyRadius * window.devicePixelRatio;

    this.canvasObserver = new ResizeObserver((entries, observer) =>
      this.handleCanvasResize(entries, observer)
    );
    this.canvasObserver.observe(this.canvasContainer);

    this.drawImage();
    this.loop();

    window.setTimeout(() => {
      const initX = window.innerWidth / 2;
      const initY = window.innerHeight / 2;
      this.lazy.update(
        { x: initX - this.chainLength / 4, y: initY },
        { both: true }
      );
      this.lazy.update(
        { x: initX + this.chainLength / 4, y: initY },
        { both: false }
      );
      this.mouseHasMoved = true;
      this.valuesChanged = true;
      this.clearExceptErasedLines();

      // Load saveData from prop if it exists
      if (this.props.saveData) {
        this.loadSaveData(this.props.saveData);
      }
    }, 100);

    // Attach our wheel event listener here instead of in the render so that we can specify a non-passive listener.
    // This is necessary to prevent the default event action on chrome.
    // https://github.com/facebook/react/issues/14856
    this.canvas.interface && this.canvas.interface.addEventListener(
      "wheel",
      this.handleWheel,
      makePassiveEventOption()
    );
  }

  componentDidUpdate(prevProps) {
    if (prevProps.lazyRadius !== this.props.lazyRadius) {
      // Set new lazyRadius values
      this.chainLength = this.props.lazyRadius * window.devicePixelRatio;
      this.lazy.setRadius(this.props.lazyRadius * window.devicePixelRatio);
    }

    if (prevProps.saveData !== this.props.saveData) {
      this.loadSaveData(this.props.saveData);
    }

    if (JSON.stringify(prevProps) !== JSON.stringify(this.props)) {
      // Signal this.loop function that values changed
      this.valuesChanged = true;
    }

    this.coordSystem.scaleExtents = this.props.zoomExtents;
    if (!this.props.enablePanAndZoom) {
      this.coordSystem.resetView();
    }
  }

  componentWillUnmount = () => {
    this.canvasObserver.unobserve(this.canvasContainer);
    this.canvas.interface && this.canvas.interface.removeEventListener("wheel", this.handleWheel);
  };

  render() {
    return (
      <div
        className={this.props.className}
        style={{
          display: "block",
          background: this.props.backgroundColor,
          touchAction: "none",
          width: this.props.canvasWidth,
          height: this.props.canvasHeight,
          ...this.props.style
        }}
        ref={container => {
          if (container) {
            this.canvasContainer = container;
          }
        }}
      >
        {canvasTypes.map(({ name, zIndex }) => {
          const isInterface = name === "interface";
          return (
            <canvas
              key={name}
              ref={canvas => {
                if (canvas) {
                  this.canvas[name] = canvas;
                  this.ctx[name] = canvas.getContext("2d");
                  if (isInterface) {
                    this.coordSystem.canvas = canvas;
                  }
                }
              }}
              style={{ ...canvasStyle, zIndex }}
              onMouseDown={isInterface ? this.handleDrawStart : undefined}
              onMouseMove={isInterface ? this.handleDrawMove : undefined}
              onMouseUp={isInterface ? this.handleDrawEnd : undefined}
              onMouseOut={isInterface ? this.handleDrawEnd : undefined}
              onTouchStart={isInterface ? this.handleDrawStart : undefined}
              onTouchMove={isInterface ? this.handleDrawMove : undefined}
              onTouchEnd={isInterface ? this.handleDrawEnd : undefined}
              onTouchCancel={isInterface ? this.handleDrawEnd : undefined}
            />
          );
        })}
      </div>
    );
  }

  ///// Event Handlers

  handleWheel = e => {
    this.interactionSM = this.interactionSM.handleMouseWheel(e, this);
  };

  handleDrawStart = e => {
    this.interactionSM = this.interactionSM.handleDrawStart(e, this);
    this.mouseHasMoved = true;
  };

  handleDrawMove = e => {
    this.interactionSM = this.interactionSM.handleDrawMove(e, this);
    this.mouseHasMoved = true;
  };

  handleDrawEnd = e => {
    this.interactionSM = this.interactionSM.handleDrawEnd(e, this);
    this.mouseHasMoved = true;
  };

<<<<<<< HEAD
  getDataURL = () => {
    //generates the image data url (JPG format) from the HTML5 canvas element
    return this.canvas.drawing.toDataURL();
  }

  loadSaveData = (saveData, immediate = this.props.immediateLoading) => {
    if (typeof saveData !== "string") {
      throw new Error("saveData needs to be of type string!");
=======
  applyView = () => {
    if (!this.ctx.drawing) {
      return;
>>>>>>> aeb2d1dd
    }

    canvasTypes.map(({ name }) => this.ctx[name]).forEach(ctx => {
      this.clearWindow(ctx);
      const m = this.coordSystem.transformMatrix;
      ctx.setTransform(m.a, m.b, m.c, m.d, m.e, m.f);
    });

    if (!this.deferRedrawOnViewChange) {
      this.drawGrid(this.ctx.grid);
      this.redrawImage();
      this.loop({ once: true });

      const lines = this.lines;
      this.lines = [];
      this.simulateDrawingLines({ lines, immediate: true });
    }
  };

  handleCanvasResize = (entries) => {
    const saveData = this.getSaveData();
    this.deferRedrawOnViewChange = true;
    try {
      for (const entry of entries) {
        const { width, height } = entry.contentRect;
        this.setCanvasSize(this.canvas.interface, width, height);
        this.setCanvasSize(this.canvas.drawing, width, height);
        this.setCanvasSize(this.canvas.temp, width, height);
        this.setCanvasSize(this.canvas.grid, width, height);

        this.coordSystem.documentSize = { width, height };
        this.drawGrid(this.ctx.grid);
        this.drawImage();
        this.loop({ once: true });
      }
      this.loadSaveData(saveData, true);
    } finally {
      this.deferRedrawOnViewChange = false;
    }
  };

  ///// Helpers

  clampPointToDocument = (point) => {
    if (this.props.clampLinesToDocument) {
      return {
        x: Math.max(Math.min(point.x, this.props.canvasWidth), 0),
        y: Math.max(Math.min(point.y, this.props.canvasHeight), 0),
      };
    } else {
      return point;
    }
  };

  redrawImage = () => {
    this.image && this.image.complete && drawImage({ ctx: this.ctx.grid, img: this.image });
  };

  simulateDrawingLines = ({ lines, immediate }) => {
    // Simulate live-drawing of the loaded lines
    // TODO use a generator
    let curTime = 0;
    let timeoutGap = immediate ? 0 : this.props.loadTimeOffset;

    lines.forEach(line => {
      const { points, brushColor, brushRadius } = line;

      // Draw all at once if immediate flag is set, instead of using setTimeout
      if (immediate) {
        // Draw the points
        this.drawPoints({
          points,
          brushColor,
          brushRadius
        });

        // Save line with the drawn points
        this.points = points;
        this.saveLine({ brushColor, brushRadius });
        return;
      }

      // Use timeout to draw
      for (let i = 1; i < points.length; i++) {
        curTime += timeoutGap;
        window.setTimeout(() => {
          this.drawPoints({
            points: points.slice(0, i + 1),
            brushColor,
            brushRadius
          });
        }, curTime);
      }

      curTime += timeoutGap;
      window.setTimeout(() => {
        // Save this line with its props instead of this.props
        this.points = points;
        this.saveLine({ brushColor, brushRadius });
      }, curTime);
    });
  };

  setCanvasSize = (canvas, width, height) => {
    canvas.width = width;
    canvas.height = height;
    canvas.style.width = width;
    canvas.style.height = height;
  };

  drawPoints = ({ points, brushColor, brushRadius }) => {
    this.ctx.temp.lineJoin = "round";
    this.ctx.temp.lineCap = "round";
    this.ctx.temp.strokeStyle = brushColor;

    this.clearWindow(this.ctx.temp);
    this.ctx.temp.lineWidth = brushRadius * 2;

    let p1 = points[0];
    let p2 = points[1];

    this.ctx.temp.moveTo(p2.x, p2.y);
    this.ctx.temp.beginPath();

    for (var i = 1, len = points.length; i < len; i++) {
      // we pick the point between pi+1 & pi+2 as the
      // end point and p1 as our control point
      var midPoint = midPointBtw(p1, p2);
      this.ctx.temp.quadraticCurveTo(p1.x, p1.y, midPoint.x, midPoint.y);
      p1 = points[i];
      p2 = points[i + 1];
    }
    // Draw last line as a straight line while
    // we wait for the next point to be able to calculate
    // the bezier control point
    this.ctx.temp.lineTo(p1.x, p1.y);
    this.ctx.temp.stroke();
  };

  saveLine = ({ brushColor, brushRadius } = {}) => {
    if (this.points.length < 2) return;

    // Save as new line
    this.lines.push({
      points: [...this.points],
      brushColor: brushColor || this.props.brushColor,
      brushRadius: brushRadius || this.props.brushRadius
    });

    // Reset points array
    this.points.length = 0;

    // Copy the line to the drawing canvas
    this.inClientSpace([this.ctx.drawing, this.ctx.temp], () => {
      this.ctx.drawing.drawImage(
        this.canvas.temp,
        0, 0, this.canvas.drawing.width, this.canvas.drawing.height
      );
    });

    // Clear the temporary line-drawing canvas
    this.clearWindow(this.ctx.temp);

    this.triggerOnChange();
  };

  triggerOnChange = () => {
    this.props.onChange && this.props.onChange(this);
  };

  clearWindow = ctx => {
    this.inClientSpace([ctx], () => ctx.clearRect(0, 0, ctx.canvas.width, ctx.canvas.height));
  };

  clearExceptErasedLines = () => {
    this.lines = [];
    this.valuesChanged = true;
    this.clearWindow(this.ctx.drawing);
    this.clearWindow(this.ctx.temp);
  };

  loop = ({ once = false } = {}) => {
    if (this.mouseHasMoved || this.valuesChanged) {
      const pointer = this.lazy.getPointerCoordinates();
      const brush = this.lazy.getBrushCoordinates();

      this.drawInterface(this.ctx.interface, pointer, brush);
      this.mouseHasMoved = false;
      this.valuesChanged = false;
    }

    if (!once) {
      window.requestAnimationFrame(() => {
        this.loop();
      });
    }
  };

  inClientSpace = (ctxs, action) => {
    ctxs.forEach(ctx => {
      ctx.save();
      ctx.setTransform(IDENTITY.a, IDENTITY.b, IDENTITY.c, IDENTITY.d, IDENTITY.e, IDENTITY.f);
    });

    try {
      action();
    } finally {
      ctxs.forEach(ctx => ctx.restore());
    }
  };

  ///// Canvas Rendering

  drawImage = () => {
    if (!this.props.imgSrc) return;

    // Load the image
    this.image = new Image();

    // Prevent SecurityError "Tainted canvases may not be exported." #70
    this.image.crossOrigin = "anonymous";

    // Draw the image once loaded
    this.image.onload = this.redrawImage;
    this.image.src = this.props.imgSrc;
  };

  drawGrid = ctx => {
    if (this.props.hideGrid) return;

    this.clearWindow(ctx);

    const gridSize = 25;
    const { viewMin, viewMax } = this.coordSystem.canvasBounds;
    const minx = Math.floor(viewMin.x / gridSize - 1) * gridSize;
    const miny = Math.floor(viewMin.y / gridSize - 1) * gridSize;
    const maxx = viewMax.x + gridSize;
    const maxy = viewMax.y + gridSize;

    ctx.beginPath();
    ctx.setLineDash([5, 1]);
    ctx.setLineDash([]);
    ctx.strokeStyle = this.props.gridColor;
<<<<<<< HEAD
    ctx.lineWidth = this.props.gridLineWidth;

    if (!this.props.hideGridX) {
      let countX = 0;
      const gridSizeX = this.props.gridSizeX;
      while (countX < ctx.canvas.width) {
        countX += gridSizeX;
        ctx.moveTo(countX, 0);
        ctx.lineTo(countX, ctx.canvas.height);
      }
      ctx.stroke();
=======
    ctx.lineWidth = 0.5;

    let countX = minx;
    while (countX < maxx) {
      countX += gridSize;
      ctx.moveTo(countX, miny);
      ctx.lineTo(countX, maxy);
>>>>>>> aeb2d1dd
    }

<<<<<<< HEAD
    if (!this.props.hideGridY) {
      let countY = 0;
      const gridSizeY = this.props.gridSizeY;
      while (countY < ctx.canvas.height) {
        countY += gridSizeY;
        ctx.moveTo(0, countY);
        ctx.lineTo(ctx.canvas.width, countY);
      }
      ctx.stroke();
=======
    let countY = miny;
    while (countY < maxy) {
      countY += gridSize;
      ctx.moveTo(minx, countY);
      ctx.lineTo(maxx, countY);
>>>>>>> aeb2d1dd
    }
  };

  drawInterface = (ctx, pointer, brush) => {
    if (this.props.hideInterface) return;

    this.clearWindow(ctx);

    // Draw brush preview
    ctx.beginPath();
    ctx.fillStyle = this.props.brushColor;
    ctx.arc(brush.x, brush.y, this.props.brushRadius, 0, Math.PI * 2, true);
    ctx.fill();

    // Draw mouse point (the one directly at the cursor)
    ctx.beginPath();
    ctx.fillStyle = this.props.catenaryColor;
    ctx.arc(pointer.x, pointer.y, 4, 0, Math.PI * 2, true);
    ctx.fill();

    // Draw catenary
    if (this.lazy.isEnabled()) {
      ctx.beginPath();
      ctx.lineWidth = 2;
      ctx.lineCap = "round";
      ctx.setLineDash([2, 4]);
      ctx.strokeStyle = this.props.catenaryColor;
      this.catenary.drawToCanvas(
        this.ctx.interface,
        brush,
        pointer,
        this.chainLength
      );
      ctx.stroke();
    }

    // Draw brush point (the one in the middle of the brush preview)
    ctx.beginPath();
    ctx.fillStyle = this.props.catenaryColor;
    ctx.arc(brush.x, brush.y, 2, 0, Math.PI * 2, true);
    ctx.fill();
  };
}<|MERGE_RESOLUTION|>--- conflicted
+++ resolved
@@ -69,18 +69,15 @@
     saveData: PropTypes.string,
     immediateLoading: PropTypes.bool,
     hideInterface: PropTypes.bool,
-<<<<<<< HEAD
     gridSizeX: PropTypes.number,
     gridSizeY: PropTypes.number,
     gridLineWidth: PropTypes.number,
     hideGridX: PropTypes.bool,
     hideGridY: PropTypes.bool,
-=======
     enablePanAndZoom: PropTypes.bool,
     mouseZoomFactor: PropTypes.number,
     zoomExtents: boundsProp,
     clampLinesToDocument: PropTypes.bool,
->>>>>>> aeb2d1dd
   };
 
   static defaultProps = {
@@ -100,18 +97,15 @@
     saveData: "",
     immediateLoading: false,
     hideInterface: false,
-<<<<<<< HEAD
     gridSizeX: 25,
     gridSizeY: 25,
     gridLineWidth: 0.5,
     hideGridX: false,
     hideGridY: false,
-=======
     enablePanAndZoom: false,
     mouseZoomFactor: 0.01,
     zoomExtents: { min: 0.33, max: 3 },
     clampLinesToDocument: false,
->>>>>>> aeb2d1dd
   };
 
   ///// public API /////////////////////////////////////////////////////////////
@@ -374,20 +368,9 @@
     this.mouseHasMoved = true;
   };
 
-<<<<<<< HEAD
-  getDataURL = () => {
-    //generates the image data url (JPG format) from the HTML5 canvas element
-    return this.canvas.drawing.toDataURL();
-  }
-
-  loadSaveData = (saveData, immediate = this.props.immediateLoading) => {
-    if (typeof saveData !== "string") {
-      throw new Error("saveData needs to be of type string!");
-=======
   applyView = () => {
     if (!this.ctx.drawing) {
       return;
->>>>>>> aeb2d1dd
     }
 
     canvasTypes.map(({ name }) => this.ctx[name]).forEach(ctx => {
@@ -631,7 +614,6 @@
     ctx.setLineDash([5, 1]);
     ctx.setLineDash([]);
     ctx.strokeStyle = this.props.gridColor;
-<<<<<<< HEAD
     ctx.lineWidth = this.props.gridLineWidth;
 
     if (!this.props.hideGridX) {
@@ -643,18 +625,8 @@
         ctx.lineTo(countX, ctx.canvas.height);
       }
       ctx.stroke();
-=======
-    ctx.lineWidth = 0.5;
-
-    let countX = minx;
-    while (countX < maxx) {
-      countX += gridSize;
-      ctx.moveTo(countX, miny);
-      ctx.lineTo(countX, maxy);
->>>>>>> aeb2d1dd
-    }
-
-<<<<<<< HEAD
+    }
+
     if (!this.props.hideGridY) {
       let countY = 0;
       const gridSizeY = this.props.gridSizeY;
@@ -664,13 +636,6 @@
         ctx.lineTo(ctx.canvas.width, countY);
       }
       ctx.stroke();
-=======
-    let countY = miny;
-    while (countY < maxy) {
-      countY += gridSize;
-      ctx.moveTo(minx, countY);
-      ctx.lineTo(maxx, countY);
->>>>>>> aeb2d1dd
     }
   };
 
