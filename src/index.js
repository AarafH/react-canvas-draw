import React, { PureComponent } from "react";
import PropTypes from "prop-types";
import { LazyBrush } from "lazy-brush";
import { Catenary } from "catenary-curve";

import ResizeObserver from "resize-observer-polyfill";

import CoordinateSystem, { IDENTITY } from "./coordinateSystem";
import drawImage from "./drawImage";
import { DefaultState } from "./interactionStateMachine";
import makePassiveEventOption from "./makePassiveEventOption";

function midPointBtw(p1, p2) {
  return {
    x: p1.x + (p2.x - p1.x) / 2,
    y: p1.y + (p2.y - p1.y) / 2,
  };
}

const canvasStyle = {
  display: "block",
  position: "absolute",
};

const canvasTypes = ["grid", "drawing", "temp", "interface"];

const dimensionsPropTypes = PropTypes.oneOfType([
  PropTypes.number,
  PropTypes.string,
]);

const boundsProp = PropTypes.shape({
  min: PropTypes.number.isRequired,
  max: PropTypes.number.isRequired,
});

export default class CanvasDraw extends PureComponent {
  static propTypes = {
    onChange: PropTypes.func,
    loadTimeOffset: PropTypes.number,
    lazyRadius: PropTypes.number,
    brushRadius: PropTypes.number,
    brushColor: PropTypes.string,
    catenaryColor: PropTypes.string,
    gridColor: PropTypes.string,
    backgroundColor: PropTypes.string,
    hideGrid: PropTypes.bool,
    canvasWidth: dimensionsPropTypes,
    canvasHeight: dimensionsPropTypes,
    disabled: PropTypes.bool,
    imgSrc: PropTypes.string,
    saveData: PropTypes.string,
    immediateLoading: PropTypes.bool,
    hideInterface: PropTypes.bool,
    gridSizeX: PropTypes.number,
    gridSizeY: PropTypes.number,
    gridLineWidth: PropTypes.number,
    hideGridX: PropTypes.bool,
    hideGridY: PropTypes.bool,
    enablePanAndZoom: PropTypes.bool,
    mouseZoomFactor: PropTypes.number,
    zoomExtents: boundsProp,
    clampLinesToDocument: PropTypes.bool,
  };

  static defaultProps = {
    onChange: null,
    loadTimeOffset: 5,
    lazyRadius: 12,
    brushRadius: 10,
    brushColor: "#444",
    catenaryColor: "#0a0302",
    gridColor: "rgba(150,150,150,0.17)",
    backgroundColor: "#FFF",
    hideGrid: false,
    canvasWidth: 400,
    canvasHeight: 400,
    disabled: false,
    imgSrc: "",
    saveData: "",
    immediateLoading: false,
    hideInterface: false,
    gridSizeX: 25,
    gridSizeY: 25,
    gridLineWidth: 0.5,
    hideGridX: false,
    hideGridY: false,
    enablePanAndZoom: false,
    mouseZoomFactor: 0.01,
    zoomExtents: { min: 0.33, max: 3 },
    clampLinesToDocument: false,
  };

  ///// public API /////////////////////////////////////////////////////////////

  constructor(props) {
    super(props);

    this.canvas = {};
    this.ctx = {};

    this.catenary = new Catenary();

    this.points = [];
    this.lines = [];
    this.erasedLines = [];

    this.mouseHasMoved = true;
    this.valuesChanged = true;
    this.isDrawing = false;
    this.isPressing = false;
    this.deferRedrawOnViewChange = false;

    this.interactionSM = new DefaultState();
    this.coordSystem = new CoordinateSystem({
      scaleExtents: props.zoomExtents,
      documentSize: { width: props.canvasWidth, height: props.canvasHeight },
    });
    this.coordSystem.attachViewChangeListener(this.applyView.bind(this));
  }

  undo = () => {
    let lines = [];
    if (this.lines.length) {
      lines = this.lines.slice(0, -1);
    } else if (this.erasedLines.length) {
      lines = this.erasedLines.pop();
    }
    this.clearExceptErasedLines();
    this.simulateDrawingLines({ lines, immediate: true });
    this.triggerOnChange();
  };

  eraseAll = () => {
    this.erasedLines.push([...this.lines]);
    this.clearExceptErasedLines();
    this.triggerOnChange();
  };

  clear = () => {
    this.erasedLines = [];
    this.clearExceptErasedLines();
    this.resetView();
  };

  resetView = () => {
    return this.coordSystem.resetView();
  };

  setView = (view) => {
    return this.coordSystem.setView(view);
  };

  getSaveData = () => {
    // Construct and return the stringified saveData object
    return JSON.stringify({
      lines: this.lines,
      width: this.props.canvasWidth,
      height: this.props.canvasHeight,
    });
  };

  getDataURL = () => {
    //generates the image data url (JPG format) from the HTML5 canvas element
    return this.canvas.drawing.toDataURL();
  };

  loadSaveData = (saveData, immediate = this.props.immediateLoading) => {
    if (typeof saveData !== "string") {
      throw new Error("saveData needs to be of type string!");
    }

    const { lines, width, height } = JSON.parse(saveData);

    if (!lines || typeof lines.push !== "function") {
      throw new Error("saveData.lines needs to be an array!");
    }

    this.clear();

    if (
      width === this.props.canvasWidth &&
      height === this.props.canvasHeight
    ) {
      this.simulateDrawingLines({
        lines,
        immediate,
      });
    } else {
      // we need to rescale the lines based on saved & current dimensions
      const scaleX = this.props.canvasWidth / width;
      const scaleY = this.props.canvasHeight / height;
      const scaleAvg = (scaleX + scaleY) / 2;

      this.simulateDrawingLines({
        lines: lines.map((line) => ({
          ...line,
          points: line.points.map((p) => ({
            x: p.x * scaleX,
            y: p.y * scaleY,
          })),
          brushRadius: line.brushRadius * scaleAvg,
        })),
        immediate,
      });
    }
  };

  ///// private API ////////////////////////////////////////////////////////////

  ///// React Lifecycle

  componentDidMount() {
    this.lazy = new LazyBrush({
      radius: this.props.lazyRadius * window.devicePixelRatio,
      enabled: true,
      initialPoint: {
        x: window.innerWidth / 2,
        y: window.innerHeight / 2,
      },
    });
    this.chainLength = this.props.lazyRadius * window.devicePixelRatio;

    this.canvasObserver = new ResizeObserver((entries, observer) =>
      this.handleCanvasResize(entries, observer)
    );
    this.canvasObserver.observe(this.canvasContainer);

    this.drawImage();
    this.loop();

    window.setTimeout(() => {
      const initX = window.innerWidth / 2;
      const initY = window.innerHeight / 2;
      this.lazy.update(
        { x: initX - this.chainLength / 4, y: initY },
        { both: true }
      );
      this.lazy.update(
        { x: initX + this.chainLength / 4, y: initY },
        { both: false }
      );
      this.mouseHasMoved = true;
      this.valuesChanged = true;
      this.clearExceptErasedLines();

      // Load saveData from prop if it exists
      if (this.props.saveData) {
        this.loadSaveData(this.props.saveData);
      }
    }, 100);

    // Attach our wheel event listener here instead of in the render so that we can specify a non-passive listener.
    // This is necessary to prevent the default event action on chrome.
    // https://github.com/facebook/react/issues/14856
    this.canvas.interface &&
      this.canvas.interface.addEventListener(
        "wheel",
        this.handleWheel,
        makePassiveEventOption()
      );
  }

  componentDidUpdate(prevProps) {
    if (prevProps.lazyRadius !== this.props.lazyRadius) {
      // Set new lazyRadius values
      this.chainLength = this.props.lazyRadius * window.devicePixelRatio;
      this.lazy.setRadius(this.props.lazyRadius * window.devicePixelRatio);
    }

    if (prevProps.saveData !== this.props.saveData) {
      this.loadSaveData(this.props.saveData);
    }

    if (JSON.stringify(prevProps) !== JSON.stringify(this.props)) {
      // Signal this.loop function that values changed
      this.valuesChanged = true;
    }

    this.coordSystem.scaleExtents = this.props.zoomExtents;
    if (!this.props.enablePanAndZoom) {
      this.coordSystem.resetView();
    }
  }

  componentWillUnmount = () => {
    this.canvasObserver.unobserve(this.canvasContainer);
    this.canvas.interface &&
      this.canvas.interface.removeEventListener("wheel", this.handleWheel);
  };

  render() {
    return (
      <div
        className={this.props.className}
        style={{
          display: "block",
          background: this.props.backgroundColor,
          touchAction: "none",
          width: this.props.canvasWidth,
          height: this.props.canvasHeight,
          ...this.props.style,
        }}
        ref={(container) => {
          if (container) {
            this.canvasContainer = container;
          }
        }}
      >
        {canvasTypes.map((name) => {
          const isInterface = name === "interface";
          return (
            <canvas
              key={name}
              ref={(canvas) => {
                if (canvas) {
                  this.canvas[name] = canvas;
                  this.ctx[name] = canvas.getContext("2d");
                  if (isInterface) {
                    this.coordSystem.canvas = canvas;
                  }
                }
              }}
              style={{ ...canvasStyle }}
              onMouseDown={isInterface ? this.handleDrawStart : undefined}
              onMouseMove={isInterface ? this.handleDrawMove : undefined}
              onMouseUp={isInterface ? this.handleDrawEnd : undefined}
              onMouseOut={isInterface ? this.handleDrawEnd : undefined}
              onTouchStart={isInterface ? this.handleDrawStart : undefined}
              onTouchMove={isInterface ? this.handleDrawMove : undefined}
              onTouchEnd={isInterface ? this.handleDrawEnd : undefined}
              onTouchCancel={isInterface ? this.handleDrawEnd : undefined}
            />
          );
        })}
      </div>
    );
  }

  ///// Event Handlers

  handleWheel = (e) => {
    this.interactionSM = this.interactionSM.handleMouseWheel(e, this);
  };

  handleDrawStart = (e) => {
    this.interactionSM = this.interactionSM.handleDrawStart(e, this);
    this.mouseHasMoved = true;
  };

  handleDrawMove = (e) => {
    this.interactionSM = this.interactionSM.handleDrawMove(e, this);
    this.mouseHasMoved = true;
  };

<<<<<<< HEAD
  handleDrawEnd = (e) => {
    this.interactionSM = this.interactionSM.handleDrawEnd(e, this);
    this.mouseHasMoved = true;
  };

  applyView = () => {
    if (!this.ctx.drawing) {
      return;
=======
  /**
   * Combination of work by Ernie Arrowsmith and emizz
   * References:
   * https://stackoverflow.com/questions/32160098/change-html-canvas-black-background-to-white-background-when-creating-jpg-image
   * https://developer.mozilla.org/en-US/docs/Web/API/HTMLCanvasElement/toDataURL

   * This function will export the canvas to a data URL, which can subsequently be used to share or manipulate the image file.
   * @param {string} fileType Specifies the file format to export to. Note: should only be the file type, not the "image/" prefix.
   *  For supported types see https://developer.mozilla.org/en-US/docs/Web/API/HTMLCanvasElement/toDataURL
   * @param {bool} useBgImage Specifies whether the canvas' current background image should also be exported. Default is false.
   * @param {string} backgroundColour The desired background colour hex code, e.g. "#ffffff" for white.
   */
  exportImageToFile = (fileType,useBgImage,backgroundColour) => {

    // Get a reference to the "drawing" layer of the canvas
    let canvasToExport = this.canvas.drawing;

    let context = canvasToExport.getContext("2d");

    //cache height and width		
    let width = canvasToExport.width;
    let height = canvasToExport.height;

    //get the current ImageData for the canvas
    let storedImageData = context.getImageData(0, 0, width, height);

    //store the current globalCompositeOperation
    var compositeOperation = context.globalCompositeOperation;

    //set to draw behind current content
    context.globalCompositeOperation = "destination-over";

    // If "useBgImage" has been set to true, this takes precedence over the background colour parameter
    if(useBgImage){

      if(!this.props.imgSrc) return "Background image source not set";

      // Write the background image
      this.drawImage();

    }else if(backgroundColour != null){

      //set background color
      context.fillStyle = backgroundColour;

      //fill entire canvas with background colour
      context.fillRect(0,0,width,height);

    }
    
    // If the file type has not been specified, default to PNG
    if(!fileType) fileType = "png";
    
    // Export the canvas to data URL
    let imageData = canvasToExport.toDataURL(`image/${fileType}`);

    //clear the canvas
    context.clearRect (0,0,width,height);

    //restore it with original / cached ImageData
    context.putImageData(storedImageData, 0,0);		

    //reset the globalCompositeOperation to what it was
    context.globalCompositeOperation = compositeOperation;

    return imageData;

  }

  loadSaveData = (saveData, immediate = this.props.immediateLoading) => {
    if (typeof saveData !== "string") {
      throw new Error("saveData needs to be of type string!");
>>>>>>> 45826b11
    }

    canvasTypes
      .map(({ name }) => this.ctx[name])
      .forEach((ctx) => {
        this.clearWindow(ctx);
        const m = this.coordSystem.transformMatrix;
        ctx.setTransform(m.a, m.b, m.c, m.d, m.e, m.f);
      });

    if (!this.deferRedrawOnViewChange) {
      this.drawGrid(this.ctx.grid);
      this.redrawImage();
      this.loop({ once: true });

      const lines = this.lines;
      this.lines = [];
      this.simulateDrawingLines({ lines, immediate: true });
    }
  };

  handleCanvasResize = (entries) => {
    const saveData = this.getSaveData();
    this.deferRedrawOnViewChange = true;
    try {
      for (const entry of entries) {
        const { width, height } = entry.contentRect;
        this.setCanvasSize(this.canvas.interface, width, height);
        this.setCanvasSize(this.canvas.drawing, width, height);
        this.setCanvasSize(this.canvas.temp, width, height);
        this.setCanvasSize(this.canvas.grid, width, height);

        this.coordSystem.documentSize = { width, height };
        this.drawGrid(this.ctx.grid);
        this.drawImage();
        this.loop({ once: true });
      }
      this.loadSaveData(saveData, true);
    } finally {
      this.deferRedrawOnViewChange = false;
    }
  };

  ///// Helpers

  clampPointToDocument = (point) => {
    if (this.props.clampLinesToDocument) {
      return {
        x: Math.max(Math.min(point.x, this.props.canvasWidth), 0),
        y: Math.max(Math.min(point.y, this.props.canvasHeight), 0),
      };
    } else {
      return point;
    }
  };

  redrawImage = () => {
    this.image &&
      this.image.complete &&
      drawImage({ ctx: this.ctx.grid, img: this.image });
  };

  simulateDrawingLines = ({ lines, immediate }) => {
    // Simulate live-drawing of the loaded lines
    // TODO use a generator
    let curTime = 0;
    let timeoutGap = immediate ? 0 : this.props.loadTimeOffset;

    lines.forEach((line) => {
      const { points, brushColor, brushRadius } = line;

      // Draw all at once if immediate flag is set, instead of using setTimeout
      if (immediate) {
        // Draw the points
        this.drawPoints({
          points,
          brushColor,
          brushRadius,
        });

        // Save line with the drawn points
        this.points = points;
        this.saveLine({ brushColor, brushRadius });
        return;
      }

      // Use timeout to draw
      for (let i = 1; i < points.length; i++) {
        curTime += timeoutGap;
        window.setTimeout(() => {
          this.drawPoints({
            points: points.slice(0, i + 1),
            brushColor,
            brushRadius,
          });
        }, curTime);
      }

      curTime += timeoutGap;
      window.setTimeout(() => {
        // Save this line with its props instead of this.props
        this.points = points;
        this.saveLine({ brushColor, brushRadius });
      }, curTime);
    });
  };

  setCanvasSize = (canvas, width, height) => {
    canvas.width = width;
    canvas.height = height;
    canvas.style.width = width;
    canvas.style.height = height;
  };

  drawPoints = ({ points, brushColor, brushRadius }) => {
    this.ctx.temp.lineJoin = "round";
    this.ctx.temp.lineCap = "round";
    this.ctx.temp.strokeStyle = brushColor;

    this.clearWindow(this.ctx.temp);
    this.ctx.temp.lineWidth = brushRadius * 2;

    let p1 = points[0];
    let p2 = points[1];

    this.ctx.temp.moveTo(p2.x, p2.y);
    this.ctx.temp.beginPath();

    for (var i = 1, len = points.length; i < len; i++) {
      // we pick the point between pi+1 & pi+2 as the
      // end point and p1 as our control point
      var midPoint = midPointBtw(p1, p2);
      this.ctx.temp.quadraticCurveTo(p1.x, p1.y, midPoint.x, midPoint.y);
      p1 = points[i];
      p2 = points[i + 1];
    }
    // Draw last line as a straight line while
    // we wait for the next point to be able to calculate
    // the bezier control point
    this.ctx.temp.lineTo(p1.x, p1.y);
    this.ctx.temp.stroke();
  };

  saveLine = ({ brushColor, brushRadius } = {}) => {
    if (this.points.length < 2) return;

    // Save as new line
    this.lines.push({
      points: [...this.points],
      brushColor: brushColor || this.props.brushColor,
      brushRadius: brushRadius || this.props.brushRadius,
    });

    // Reset points array
    this.points.length = 0;

    // Copy the line to the drawing canvas
    this.inClientSpace([this.ctx.drawing, this.ctx.temp], () => {
      this.ctx.drawing.drawImage(
        this.canvas.temp,
        0,
        0,
        this.canvas.drawing.width,
        this.canvas.drawing.height
      );
    });

    // Clear the temporary line-drawing canvas
    this.clearWindow(this.ctx.temp);

    this.triggerOnChange();
  };

  triggerOnChange = () => {
    this.props.onChange && this.props.onChange(this);
  };

  clearWindow = (ctx) => {
    this.inClientSpace([ctx], () =>
      ctx.clearRect(0, 0, ctx.canvas.width, ctx.canvas.height)
    );
  };

  clearExceptErasedLines = () => {
    this.lines = [];
    this.valuesChanged = true;
    this.clearWindow(this.ctx.drawing);
    this.clearWindow(this.ctx.temp);
  };

  loop = ({ once = false } = {}) => {
    if (this.mouseHasMoved || this.valuesChanged) {
      const pointer = this.lazy.getPointerCoordinates();
      const brush = this.lazy.getBrushCoordinates();

      this.drawInterface(this.ctx.interface, pointer, brush);
      this.mouseHasMoved = false;
      this.valuesChanged = false;
    }

    if (!once) {
      window.requestAnimationFrame(() => {
        this.loop();
      });
    }
  };

  inClientSpace = (ctxs, action) => {
    ctxs.forEach((ctx) => {
      ctx.save();
      ctx.setTransform(
        IDENTITY.a,
        IDENTITY.b,
        IDENTITY.c,
        IDENTITY.d,
        IDENTITY.e,
        IDENTITY.f
      );
    });

    try {
      action();
    } finally {
      ctxs.forEach((ctx) => ctx.restore());
    }
  };

  ///// Canvas Rendering

  drawImage = () => {
    if (!this.props.imgSrc) return;

    // Load the image
    this.image = new Image();

    // Prevent SecurityError "Tainted canvases may not be exported." #70
    this.image.crossOrigin = "anonymous";

    // Draw the image once loaded
    this.image.onload = this.redrawImage;
    this.image.src = this.props.imgSrc;
  };

  drawGrid = (ctx) => {
    if (this.props.hideGrid) return;

    this.clearWindow(ctx);

    const gridSize = 25;
    const { viewMin, viewMax } = this.coordSystem.canvasBounds;
    const minx = Math.floor(viewMin.x / gridSize - 1) * gridSize;
    const miny = Math.floor(viewMin.y / gridSize - 1) * gridSize;
    const maxx = viewMax.x + gridSize;
    const maxy = viewMax.y + gridSize;

    ctx.beginPath();
    ctx.setLineDash([5, 1]);
    ctx.setLineDash([]);
    ctx.strokeStyle = this.props.gridColor;
    ctx.lineWidth = this.props.gridLineWidth;

    if (!this.props.hideGridX) {
      let countX = 0;
      const gridSizeX = this.props.gridSizeX;
      while (countX < ctx.canvas.width) {
        countX += gridSizeX;
        ctx.moveTo(countX, 0);
        ctx.lineTo(countX, ctx.canvas.height);
      }
      ctx.stroke();
    }

    if (!this.props.hideGridY) {
      let countY = 0;
      const gridSizeY = this.props.gridSizeY;
      while (countY < ctx.canvas.height) {
        countY += gridSizeY;
        ctx.moveTo(0, countY);
        ctx.lineTo(ctx.canvas.width, countY);
      }
      ctx.stroke();
    }
  };

  drawInterface = (ctx, pointer, brush) => {
    if (this.props.hideInterface) return;

    this.clearWindow(ctx);

    // Draw brush preview
    ctx.beginPath();
    ctx.fillStyle = this.props.brushColor;
    ctx.arc(brush.x, brush.y, this.props.brushRadius, 0, Math.PI * 2, true);
    ctx.fill();

    // Draw mouse point (the one directly at the cursor)
    ctx.beginPath();
    ctx.fillStyle = this.props.catenaryColor;
    ctx.arc(pointer.x, pointer.y, 4, 0, Math.PI * 2, true);
    ctx.fill();

    // Draw catenary
    if (this.lazy.isEnabled()) {
      ctx.beginPath();
      ctx.lineWidth = 2;
      ctx.lineCap = "round";
      ctx.setLineDash([2, 4]);
      ctx.strokeStyle = this.props.catenaryColor;
      this.catenary.drawToCanvas(
        this.ctx.interface,
        brush,
        pointer,
        this.chainLength
      );
      ctx.stroke();
    }

    // Draw brush point (the one in the middle of the brush preview)
    ctx.beginPath();
    ctx.fillStyle = this.props.catenaryColor;
    ctx.arc(brush.x, brush.y, 2, 0, Math.PI * 2, true);
    ctx.fill();
  };
}<|MERGE_RESOLUTION|>--- conflicted
+++ resolved
@@ -160,9 +160,67 @@
     });
   };
 
-  getDataURL = () => {
-    //generates the image data url (JPG format) from the HTML5 canvas element
-    return this.canvas.drawing.toDataURL();
+  /**
+   * Combination of work by Ernie Arrowsmith and emizz
+   * References:
+   * https://stackoverflow.com/questions/32160098/change-html-canvas-black-background-to-white-background-when-creating-jpg-image
+   * https://developer.mozilla.org/en-US/docs/Web/API/HTMLCanvasElement/toDataURL
+
+   * This function will export the canvas to a data URL, which can subsequently be used to share or manipulate the image file.
+   * @param {string} fileType Specifies the file format to export to. Note: should only be the file type, not the "image/" prefix.
+   *  For supported types see https://developer.mozilla.org/en-US/docs/Web/API/HTMLCanvasElement/toDataURL
+   * @param {bool} useBgImage Specifies whether the canvas' current background image should also be exported. Default is false.
+   * @param {string} backgroundColour The desired background colour hex code, e.g. "#ffffff" for white.
+   */
+  getDataURL = (fileType, useBgImage, backgroundColour) => {
+    // Get a reference to the "drawing" layer of the canvas
+    let canvasToExport = this.canvas.drawing;
+
+    let context = canvasToExport.getContext("2d");
+
+    //cache height and width
+    let width = canvasToExport.width;
+    let height = canvasToExport.height;
+
+    //get the current ImageData for the canvas
+    let storedImageData = context.getImageData(0, 0, width, height);
+
+    //store the current globalCompositeOperation
+    var compositeOperation = context.globalCompositeOperation;
+
+    //set to draw behind current content
+    context.globalCompositeOperation = "destination-over";
+
+    // If "useBgImage" has been set to true, this takes precedence over the background colour parameter
+    if (useBgImage) {
+      if (!this.props.imgSrc) return "Background image source not set";
+
+      // Write the background image
+      this.drawImage();
+    } else if (backgroundColour != null) {
+      //set background color
+      context.fillStyle = backgroundColour;
+
+      //fill entire canvas with background colour
+      context.fillRect(0, 0, width, height);
+    }
+
+    // If the file type has not been specified, default to PNG
+    if (!fileType) fileType = "png";
+
+    // Export the canvas to data URL
+    let imageData = canvasToExport.toDataURL(`image/${fileType}`);
+
+    //clear the canvas
+    context.clearRect(0, 0, width, height);
+
+    //restore it with original / cached ImageData
+    context.putImageData(storedImageData, 0, 0);
+
+    //reset the globalCompositeOperation to what it was
+    context.globalCompositeOperation = compositeOperation;
+
+    return imageData;
   };
 
   loadSaveData = (saveData, immediate = this.props.immediateLoading) => {
@@ -353,7 +411,6 @@
     this.mouseHasMoved = true;
   };
 
-<<<<<<< HEAD
   handleDrawEnd = (e) => {
     this.interactionSM = this.interactionSM.handleDrawEnd(e, this);
     this.mouseHasMoved = true;
@@ -362,80 +419,6 @@
   applyView = () => {
     if (!this.ctx.drawing) {
       return;
-=======
-  /**
-   * Combination of work by Ernie Arrowsmith and emizz
-   * References:
-   * https://stackoverflow.com/questions/32160098/change-html-canvas-black-background-to-white-background-when-creating-jpg-image
-   * https://developer.mozilla.org/en-US/docs/Web/API/HTMLCanvasElement/toDataURL
-
-   * This function will export the canvas to a data URL, which can subsequently be used to share or manipulate the image file.
-   * @param {string} fileType Specifies the file format to export to. Note: should only be the file type, not the "image/" prefix.
-   *  For supported types see https://developer.mozilla.org/en-US/docs/Web/API/HTMLCanvasElement/toDataURL
-   * @param {bool} useBgImage Specifies whether the canvas' current background image should also be exported. Default is false.
-   * @param {string} backgroundColour The desired background colour hex code, e.g. "#ffffff" for white.
-   */
-  exportImageToFile = (fileType,useBgImage,backgroundColour) => {
-
-    // Get a reference to the "drawing" layer of the canvas
-    let canvasToExport = this.canvas.drawing;
-
-    let context = canvasToExport.getContext("2d");
-
-    //cache height and width		
-    let width = canvasToExport.width;
-    let height = canvasToExport.height;
-
-    //get the current ImageData for the canvas
-    let storedImageData = context.getImageData(0, 0, width, height);
-
-    //store the current globalCompositeOperation
-    var compositeOperation = context.globalCompositeOperation;
-
-    //set to draw behind current content
-    context.globalCompositeOperation = "destination-over";
-
-    // If "useBgImage" has been set to true, this takes precedence over the background colour parameter
-    if(useBgImage){
-
-      if(!this.props.imgSrc) return "Background image source not set";
-
-      // Write the background image
-      this.drawImage();
-
-    }else if(backgroundColour != null){
-
-      //set background color
-      context.fillStyle = backgroundColour;
-
-      //fill entire canvas with background colour
-      context.fillRect(0,0,width,height);
-
-    }
-    
-    // If the file type has not been specified, default to PNG
-    if(!fileType) fileType = "png";
-    
-    // Export the canvas to data URL
-    let imageData = canvasToExport.toDataURL(`image/${fileType}`);
-
-    //clear the canvas
-    context.clearRect (0,0,width,height);
-
-    //restore it with original / cached ImageData
-    context.putImageData(storedImageData, 0,0);		
-
-    //reset the globalCompositeOperation to what it was
-    context.globalCompositeOperation = compositeOperation;
-
-    return imageData;
-
-  }
-
-  loadSaveData = (saveData, immediate = this.props.immediateLoading) => {
-    if (typeof saveData !== "string") {
-      throw new Error("saveData needs to be of type string!");
->>>>>>> 45826b11
     }
 
     canvasTypes
