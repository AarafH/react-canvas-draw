--- conflicted
+++ resolved
@@ -661,52 +661,4 @@
     ctx.arc(brush.x, brush.y, 2, 0, Math.PI * 2, true);
     ctx.fill();
   };
-<<<<<<< HEAD
-=======
-
-  render() {
-    return (
-      <div
-        className={this.props.className}
-        style={{
-          display: "block",
-          background: this.props.backgroundColor,
-          touchAction: "none",
-          width: this.props.canvasWidth,
-          height: this.props.canvasHeight,
-          ...this.props.style
-        }}
-        ref={container => {
-          if (container) {
-            this.canvasContainer = container;
-          }
-        }}
-      >
-        {canvasTypes.map((name) => {
-          const isInterface = name === "interface";
-          return (
-            <canvas
-              key={name}
-              ref={canvas => {
-                if (canvas) {
-                  this.canvas[name] = canvas;
-                  this.ctx[name] = canvas.getContext("2d");
-                }
-              }}
-              style={canvasStyle}
-              onMouseDown={isInterface ? this.handleDrawStart : undefined}
-              onMouseMove={isInterface ? this.handleDrawMove : undefined}
-              onMouseUp={isInterface ? this.handleDrawEnd : undefined}
-              onMouseOut={isInterface ? this.handleDrawEnd : undefined}
-              onTouchStart={isInterface ? this.handleDrawStart : undefined}
-              onTouchMove={isInterface ? this.handleDrawMove : undefined}
-              onTouchEnd={isInterface ? this.handleDrawEnd : undefined}
-              onTouchCancel={isInterface ? this.handleDrawEnd : undefined}
-            />
-          );
-        })}
-      </div>
-    );
-  }
->>>>>>> ab06f60d
 }