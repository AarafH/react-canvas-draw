--- conflicted
+++ resolved
@@ -515,14 +515,8 @@
 
   render() {
     return (
-<<<<<<< HEAD
       <div
-=======
-      <canvas
-	      className={this.props.className}
-        width={this.props.canvasWidth}
-        height={this.props.canvasHeight}
->>>>>>> 16fc4853
+        className={this.props.className}
         style={{
           display: "block",
           background: "#fff",
